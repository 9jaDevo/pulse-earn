--- conflicted
+++ resolved
@@ -4,16 +4,14 @@
 import { Readable } from 'stream';
 import fs from 'fs';
 import path from 'path';
-<<<<<<< HEAD
+
 import { fileURLToPath } from 'url';
 import { createClient } from '@supabase/supabase-js';
 
 // Get __dirname equivalent in ES modules
 const __filename = fileURLToPath(import.meta.url);
 const __dirname = path.dirname(__filename);
-=======
-import { createClient } from '@supabase/supabase-js';
->>>>>>> 60a7e857
+
 
 // Initialize Supabase client
 const supabaseUrl = process.env.VITE_SUPABASE_URL;
